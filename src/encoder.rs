use borrow::Cow;
use io::{Read, Write};
use ops::{Deref, DerefMut};
use std::{borrow, error, fmt, io, mem, ops, result};

use crc32fast::Hasher as Crc32;
use flate2::write::ZlibEncoder;

use crate::chunk::{self, ChunkType};
use crate::common::{
    AnimationControl, BitDepth, BlendOp, BytesPerPixel, ColorType, Compression, DisposeOp,
    FrameControl, Info, ParameterError, ParameterErrorKind, ScaledFloat,
};
use crate::filter::{filter, AdaptiveFilterType, FilterType};
use crate::text_metadata::{
    EncodableTextChunk, ITXtChunk, TEXtChunk, TextEncodingError, ZTXtChunk,
};
use crate::traits::WriteBytesExt;

pub type Result<T> = result::Result<T, EncodingError>;

#[derive(Debug)]
pub enum EncodingError {
    IoError(io::Error),
    Format(FormatError),
    Parameter(ParameterError),
    LimitsExceeded,
}

#[derive(Debug)]
pub struct FormatError {
    inner: FormatErrorKind,
}

#[derive(Debug)]
enum FormatErrorKind {
    ZeroWidth,
    ZeroHeight,
    InvalidColorCombination(BitDepth, ColorType),
    NoPalette,
    // TODO: wait, what?
    WrittenTooMuch(usize),
    NotAnimated,
    OutOfBounds,
    EndReached,
    ZeroFrames,
    MissingFrames,
    MissingData(usize),
    Unrecoverable,
    BadTextEncoding(TextEncodingError),
}

impl error::Error for EncodingError {
    fn cause(&self) -> Option<&(dyn error::Error + 'static)> {
        match self {
            EncodingError::IoError(err) => Some(err),
            _ => None,
        }
    }
}

impl fmt::Display for EncodingError {
    fn fmt(&self, fmt: &mut fmt::Formatter) -> result::Result<(), fmt::Error> {
        use self::EncodingError::*;
        match self {
            IoError(err) => write!(fmt, "{}", err),
            Format(desc) => write!(fmt, "{}", desc),
            Parameter(desc) => write!(fmt, "{}", desc),
            LimitsExceeded => write!(fmt, "Limits are exceeded."),
        }
    }
}

impl fmt::Display for FormatError {
    fn fmt(&self, fmt: &mut fmt::Formatter) -> result::Result<(), fmt::Error> {
        use FormatErrorKind::*;
        match self.inner {
            ZeroWidth => write!(fmt, "Zero width not allowed"),
            ZeroHeight => write!(fmt, "Zero height not allowed"),
            ZeroFrames => write!(fmt, "Zero frames not allowed"),
            InvalidColorCombination(depth, color) => write!(
                fmt,
                "Invalid combination of bit-depth '{:?}' and color-type '{:?}'",
                depth, color
            ),
            NoPalette => write!(fmt, "can't write indexed image without palette"),
            WrittenTooMuch(index) => write!(fmt, "wrong data size, got {} bytes too many", index),
            NotAnimated => write!(fmt, "not an animation"),
            OutOfBounds => write!(
                fmt,
                "the dimension and position go over the frame boundaries"
            ),
            EndReached => write!(fmt, "all the frames have been already written"),
            MissingFrames => write!(fmt, "there are still frames to be written"),
            MissingData(n) => write!(fmt, "there are still {} bytes to be written", n),
            Unrecoverable => write!(
                fmt,
                "a previous error put the writer into an unrecoverable state"
            ),
            BadTextEncoding(tee) => match tee {
                TextEncodingError::Unrepresentable => write!(
                    fmt,
                    "The text metadata cannot be encoded into valid ISO 8859-1"
                ),
                TextEncodingError::InvalidKeywordSize => write!(fmt, "Invalid keyword size"),
                TextEncodingError::CompressionError => {
                    write!(fmt, "Unable to compress text metadata")
                }
            },
        }
    }
}

impl From<io::Error> for EncodingError {
    fn from(err: io::Error) -> EncodingError {
        EncodingError::IoError(err)
    }
}

impl From<EncodingError> for io::Error {
    fn from(err: EncodingError) -> io::Error {
        io::Error::new(io::ErrorKind::Other, err.to_string())
    }
}

// Private impl.
impl From<FormatErrorKind> for FormatError {
    fn from(kind: FormatErrorKind) -> Self {
        FormatError { inner: kind }
    }
}

impl From<TextEncodingError> for EncodingError {
    fn from(tee: TextEncodingError) -> Self {
        EncodingError::Format(FormatError {
            inner: FormatErrorKind::BadTextEncoding(tee),
        })
    }
}

/// PNG Encoder.
///
/// This configures the PNG format options such as animation chunks, palette use, color types,
/// auxiliary chunks etc.
///
/// FIXME: Configuring APNG might be easier (less individual errors) if we had an _adapter_ which
/// borrows this mutably but guarantees that `info.frame_control` is not `None`.
pub struct Encoder<'a, W: Write> {
    w: W,
    info: Info<'a>,
    options: Options,
}

/// Decoding options, internal type, forwarded to the Writer.
#[derive(Default)]
struct Options {
    filter: FilterType,
    adaptive_filter: AdaptiveFilterType,
    sep_def_img: bool,
    validate_sequence: bool,
}

impl<'a, W: Write> Encoder<'a, W> {
    pub fn new(w: W, width: u32, height: u32) -> Encoder<'static, W> {
        Encoder {
            w,
            info: Info::with_size(width, height),
            options: Options::default(),
        }
    }

    /// Specify that the image is animated.
    ///
    /// `num_frames` controls how many frames the animation has, while
    /// `num_plays` controls how many times the animation should be
    /// repeated until it stops, if it's zero then it will repeat
    /// infinitely.
    ///
    /// When this method is returns successfully then the images written will be encoded as fdAT
    /// chunks, except for the first image that is still encoded as `IDAT`. You can control if the
    /// first frame should be treated as an animation frame with [`Encoder::set_sep_def_img()`].
    ///
    /// This method returns an error if `num_frames` is 0.
    pub fn set_animated(&mut self, num_frames: u32, num_plays: u32) -> Result<()> {
        if num_frames == 0 {
            return Err(EncodingError::Format(FormatErrorKind::ZeroFrames.into()));
        }

        let actl = AnimationControl {
            num_frames,
            num_plays,
        };

        let fctl = FrameControl {
            sequence_number: 0,
            width: self.info.width,
            height: self.info.height,
            ..Default::default()
        };

        self.info.animation_control = Some(actl);
        self.info.frame_control = Some(fctl);
        Ok(())
    }

    /// Mark the first animated frame as a 'separate default image'.
    ///
    /// In APNG each animated frame is preceded by a special control chunk, `fcTL`. It's up to the
    /// encoder to decide if the first image, the standard `IDAT` data, should be part of the
    /// animation by emitting this chunk or by not doing so. A default image that is _not_ part of
    /// the animation is often interpreted as a thumbnail.
    ///
    /// This method will return an error when animation control was not configured
    /// (which is done by calling [`Encoder::set_animated`]).
    pub fn set_sep_def_img(&mut self, sep_def_img: bool) -> Result<()> {
        if self.info.animation_control.is_some() {
            self.options.sep_def_img = sep_def_img;
            Ok(())
        } else {
            Err(EncodingError::Format(FormatErrorKind::NotAnimated.into()))
        }
    }

    /// Sets the raw byte contents of the PLTE chunk. This method accepts
    /// both borrowed and owned byte data.
    pub fn set_palette<T: Into<Cow<'a, [u8]>>>(&mut self, palette: T) {
        self.info.palette = Some(palette.into());
    }

    /// Sets the raw byte contents of the tRNS chunk. This method accepts
    /// both borrowed and owned byte data.
    pub fn set_trns<T: Into<Cow<'a, [u8]>>>(&mut self, trns: T) {
        self.info.trns = Some(trns.into());
    }

    /// Set the display gamma of the source system on which the image was generated or last edited.
    pub fn set_source_gamma(&mut self, source_gamma: ScaledFloat) {
        self.info.source_gamma = Some(source_gamma);
    }

    /// Set the chromaticities for the source system's display channels (red, green, blue) and the whitepoint
    /// of the source system on which the image was generated or last edited.
    pub fn set_source_chromaticities(
        &mut self,
        source_chromaticities: super::SourceChromaticities,
    ) {
        self.info.source_chromaticities = Some(source_chromaticities);
    }

    /// Mark the image data as conforming to the SRGB color space with the specified rendering intent.
    ///
    /// Matching source gamma and chromaticities chunks are added automatically.
    /// Any manually specified source gamma or chromaticities will be ignored.
    pub fn set_srgb(&mut self, rendering_intent: super::SrgbRenderingIntent) {
        self.info.srgb = Some(rendering_intent);
    }

    /// Start encoding by writing the header data.
    ///
    /// The remaining data can be supplied by methods on the returned [`Writer`].
    pub fn write_header(self) -> Result<Writer<W>> {
        Writer::new(self.w, PartialInfo::new(&self.info), self.options).init(&self.info)
    }

    /// Set the color of the encoded image.
    ///
    /// These correspond to the color types in the png IHDR data that will be written. The length
    /// of the image data that is later supplied must match the color type, otherwise an error will
    /// be emitted.
    pub fn set_color(&mut self, color: ColorType) {
        self.info.color_type = color;
    }

    /// Set the indicated depth of the image data.
    pub fn set_depth(&mut self, depth: BitDepth) {
        self.info.bit_depth = depth;
    }

    /// Set compression parameters.
    ///
    /// Accepts a `Compression` or any type that can transform into a `Compression`. Notably `deflate::Compression` and
    /// `deflate::CompressionOptions` which "just work".
    pub fn set_compression(&mut self, compression: Compression) {
        self.info.compression = compression;
    }

    /// Set the used filter type.
    ///
    /// The default filter is [`FilterType::Sub`] which provides a basic prediction algorithm for
    /// sample values based on the previous. For a potentially better compression ratio, at the
    /// cost of more complex processing, try out [`FilterType::Paeth`].
    ///
    /// [`FilterType::Sub`]: enum.FilterType.html#variant.Sub
    /// [`FilterType::Paeth`]: enum.FilterType.html#variant.Paeth
    pub fn set_filter(&mut self, filter: FilterType) {
        self.options.filter = filter;
    }

    /// Set the adaptive filter type.
    ///
    /// Adaptive filtering attempts to select the best filter for each line
    /// based on heuristics which minimize the file size for compression rather
    /// than use a single filter for the entire image. The default method is
    /// [`AdaptiveFilterType::NonAdaptive`].
    ///
    /// [`AdaptiveFilterType::NonAdaptive`]: enum.AdaptiveFilterType.html
    pub fn set_adaptive_filter(&mut self, adaptive_filter: AdaptiveFilterType) {
        self.options.adaptive_filter = adaptive_filter;
    }

    /// Set the fraction of time every frame is going to be displayed, in seconds.
    ///
    /// *Note that this parameter can be set for each individual frame after
    /// [`Encoder::write_header`] is called. (see [`Writer::set_frame_delay`])*
    ///
    /// If the denominator is 0, it is to be treated as if it were 100
    /// (that is, the numerator then specifies 1/100ths of a second).
    /// If the the value of the numerator is 0 the decoder should render the next frame
    /// as quickly as possible, though viewers may impose a reasonable lower bound.
    ///
    /// The default value is 0 for both the numerator and denominator.
    ///
    /// This method will return an error if the image is not animated.
    /// (see [`set_animated`])
    ///
    /// [`write_header`]: struct.Encoder.html#method.write_header
    /// [`set_animated`]: struct.Encoder.html#method.set_animated
    /// [`Writer::set_frame_delay`]: struct.Writer#method.set_frame_delay
    pub fn set_frame_delay(&mut self, numerator: u16, denominator: u16) -> Result<()> {
        if let Some(ref mut fctl) = self.info.frame_control {
            fctl.delay_den = denominator;
            fctl.delay_num = numerator;
            Ok(())
        } else {
            Err(EncodingError::Format(FormatErrorKind::NotAnimated.into()))
        }
    }

    /// Set the blend operation for every frame.
    ///
    /// The blend operation specifies whether the frame is to be alpha blended
    /// into the current output buffer content, or whether it should completely
    /// replace its region in the output buffer.
    ///
    /// *Note that this parameter can be set for each individual frame after
    /// [`write_header`] is called. (see [`Writer::set_blend_op`])*
    ///
    /// See the [`BlendOp`] documentation for the possible values and their effects.
    ///
    /// *Note that for the first frame the two blend modes are functionally
    /// equivalent due to the clearing of the output buffer at the beginning
    /// of each play.*
    ///
    /// The default value is [`BlendOp::Source`].
    ///
    /// This method will return an error if the image is not animated.
    /// (see [`set_animated`])
    ///
    /// [`BlendOP`]: enum.BlendOp.html
    /// [`BlendOP::Source`]: enum.BlendOp.html#variant.Source
    /// [`write_header`]: struct.Encoder.html#method.write_header
    /// [`set_animated`]: struct.Encoder.html#method.set_animated
    /// [`Writer::set_blend_op`]: struct.Writer#method.set_blend_op
    pub fn set_blend_op(&mut self, op: BlendOp) -> Result<()> {
        if let Some(ref mut fctl) = self.info.frame_control {
            fctl.blend_op = op;
            Ok(())
        } else {
            Err(EncodingError::Format(FormatErrorKind::NotAnimated.into()))
        }
    }

    /// Set the dispose operation for every frame.
    ///
    /// The dispose operation specifies how the output buffer should be changed
    /// at the end of the delay (before rendering the next frame)
    ///
    /// *Note that this parameter can be set for each individual frame after
    /// [`write_header`] is called (see [`Writer::set_dispose_op`])*
    ///
    /// See the [`DisposeOp`] documentation for the possible values and their effects.
    ///
    /// *Note that if the first frame uses [`DisposeOp::Previous`]
    /// it will be treated as [`DisposeOp::Background`].*
    ///
    /// The default value is [`DisposeOp::None`].
    ///
    /// This method will return an error if the image is not animated.
    /// (see [`set_animated`])
    ///
    /// [`DisposeOp`]: ../common/enum.BlendOp.html
    /// [`DisposeOp::Previous`]: ../common/enum.BlendOp.html#variant.Previous
    /// [`DisposeOp::Background`]: ../common/enum.BlendOp.html#variant.Background
    /// [`DisposeOp::None`]: ../common/enum.BlendOp.html#variant.None
    /// [`write_header`]: struct.Encoder.html#method.write_header
    /// [`set_animated`]: struct.Encoder.html#method.set_animated
    /// [`Writer::set_dispose_op`]: struct.Writer#method.set_dispose_op
    pub fn set_dispose_op(&mut self, op: DisposeOp) -> Result<()> {
        if let Some(ref mut fctl) = self.info.frame_control {
            fctl.dispose_op = op;
            Ok(())
        } else {
            Err(EncodingError::Format(FormatErrorKind::NotAnimated.into()))
        }
    }

    /// Convenience function to add tEXt chunks to [`Info`] struct
    pub fn add_text_chunk(&mut self, keyword: String, text: String) -> Result<()> {
        let text_chunk = TEXtChunk::new(keyword, text);
        self.info.uncompressed_latin1_text.push(text_chunk);
        Ok(())
    }

    /// Convenience function to add zTXt chunks to [`Info`] struct
    pub fn add_ztxt_chunk(&mut self, keyword: String, text: String) -> Result<()> {
        let text_chunk = ZTXtChunk::new(keyword, text);
        self.info.compressed_latin1_text.push(text_chunk);
        Ok(())
    }

    /// Convenience function to add iTXt chunks to [`Info`] struct
    ///
    /// This function only sets the `keyword` and `text` field of the iTXt chunk.
    /// To set the other fields, create a [`ITXtChunk`] directly, and then encode it to the output stream.
    pub fn add_itxt_chunk(&mut self, keyword: String, text: String) -> Result<()> {
        let text_chunk = ITXtChunk::new(keyword, text);
        self.info.utf8_text.push(text_chunk);
        Ok(())
    }

    /// Validate the written image sequence.
    ///
    /// When validation is turned on (it's turned off by default) then attempts to write more than
    /// one `IDAT` image or images beyond the number of frames indicated in the animation control
    /// chunk will fail and return an error result instead. Attempts to [finish][finish] the image
    /// with missing frames will also return an error.
    ///
    /// [finish]: StreamWriter::finish
    ///
    /// (It's possible to circumvent these checks by writing raw chunks instead.)
    pub fn validate_sequence(&mut self, validate: bool) {
        self.options.validate_sequence = validate;
    }
}

/// PNG writer
///
/// Progresses through the image by writing images, frames, or raw individual chunks. This is
/// constructed through [`Encoder::write_header()`].
///
/// FIXME: Writing of animated chunks might be clearer if we had an _adapter_ that you would call
/// to guarantee the next image to be prefaced with a fcTL-chunk, and all other chunks would be
/// guaranteed to be `IDAT`/not affected by APNG's frame control.
pub struct Writer<W: Write> {
    /// The underlying writer.
    w: W,
    /// The local version of the `Info` struct.
    info: PartialInfo,
    /// Global encoding options.
    options: Options,
    /// The total number of image frames, counting all consecutive IDAT and fdAT chunks.
    images_written: u64,
    /// The total number of animation frames, that is equivalent to counting fcTL chunks.
    animation_written: u32,
    /// A flag to note when the IEND chunk was already added.
    /// This is only set on code paths that drop `Self` to control the destructor.
    iend_written: bool,
}

/// Contains the subset of attributes of [Info] needed for [Writer] to function
struct PartialInfo {
    width: u32,
    height: u32,
    bit_depth: BitDepth,
    color_type: ColorType,
    frame_control: Option<FrameControl>,
    animation_control: Option<AnimationControl>,
    compression: Compression,
    has_palette: bool,
}

impl PartialInfo {
    fn new(info: &Info) -> Self {
        PartialInfo {
            width: info.width,
            height: info.height,
            bit_depth: info.bit_depth,
            color_type: info.color_type,
            frame_control: info.frame_control,
            animation_control: info.animation_control,
            compression: info.compression,
            has_palette: info.palette.is_some(),
        }
    }

    fn bpp_in_prediction(&self) -> BytesPerPixel {
        // Passthrough
        self.to_info().bpp_in_prediction()
    }

    fn raw_row_length(&self) -> usize {
        // Passthrough
        self.to_info().raw_row_length()
    }

    fn raw_row_length_from_width(&self, width: u32) -> usize {
        // Passthrough
        self.to_info().raw_row_length_from_width(width)
    }

    /// Converts this partial info to an owned Info struct,
    /// setting missing values to their defaults
    fn to_info(&self) -> Info<'static> {
        Info {
            width: self.width,
            height: self.height,
            bit_depth: self.bit_depth,
            color_type: self.color_type,
            frame_control: self.frame_control,
            animation_control: self.animation_control,
            compression: self.compression,
            ..Default::default()
        }
    }
}

const DEFAULT_BUFFER_LENGTH: usize = 4 * 1024;

pub(crate) fn write_chunk<W: Write>(mut w: W, name: chunk::ChunkType, data: &[u8]) -> Result<()> {
    w.write_be(data.len() as u32)?;
    w.write_all(&name.0)?;
    w.write_all(data)?;
    let mut crc = Crc32::new();
    crc.update(&name.0);
    crc.update(data);
    w.write_be(crc.finalize())?;
    Ok(())
}

impl<W: Write> Writer<W> {
    fn new(w: W, info: PartialInfo, options: Options) -> Writer<W> {
        Writer {
            w,
            info,
            options,
            images_written: 0,
            animation_written: 0,
            iend_written: false,
        }
    }

    fn init(mut self, info: &Info<'_>) -> Result<Self> {
        if self.info.width == 0 {
            return Err(EncodingError::Format(FormatErrorKind::ZeroWidth.into()));
        }

        if self.info.height == 0 {
            return Err(EncodingError::Format(FormatErrorKind::ZeroHeight.into()));
        }

        if self
            .info
            .color_type
            .is_combination_invalid(self.info.bit_depth)
        {
            return Err(EncodingError::Format(
                FormatErrorKind::InvalidColorCombination(self.info.bit_depth, self.info.color_type)
                    .into(),
            ));
        }

        self.w.write_all(&[137, 80, 78, 71, 13, 10, 26, 10])?; // PNG signature
        info.encode(&mut self.w)?;

        Ok(self)
    }

    /// Write a raw chunk of PNG data.
    ///
    /// The chunk will have its CRC calculated and correctly. The data is not filtered in any way,
    /// but the chunk needs to be short enough to have its length encoded correctly.
    pub fn write_chunk(&mut self, name: ChunkType, data: &[u8]) -> Result<()> {
        use std::convert::TryFrom;

        if u32::try_from(data.len()).map_or(true, |length| length > i32::MAX as u32) {
            let kind = FormatErrorKind::WrittenTooMuch(data.len() - i32::MAX as usize);
            return Err(EncodingError::Format(kind.into()));
        }

        write_chunk(&mut self.w, name, data)
    }

    pub fn write_text_chunk<T: EncodableTextChunk>(&mut self, text_chunk: &T) -> Result<()> {
        text_chunk.encode(&mut self.w)
    }

    /// Check if we should allow writing another image.
    fn validate_new_image(&self) -> Result<()> {
        if !self.options.validate_sequence {
            return Ok(());
        }

        match self.info.animation_control {
            None => {
                if self.images_written == 0 {
                    Ok(())
                } else {
                    Err(EncodingError::Format(FormatErrorKind::EndReached.into()))
                }
            }
            Some(_) => {
                if self.info.frame_control.is_some() {
                    Ok(())
                } else {
                    Err(EncodingError::Format(FormatErrorKind::EndReached.into()))
                }
            }
        }
    }

    fn validate_sequence_done(&self) -> Result<()> {
        if !self.options.validate_sequence {
            return Ok(());
        }

        if (self.info.animation_control.is_some() && self.info.frame_control.is_some())
            || self.images_written == 0
        {
            Err(EncodingError::Format(FormatErrorKind::MissingFrames.into()))
        } else {
            Ok(())
        }
    }

    const MAX_IDAT_CHUNK_LEN: u32 = std::u32::MAX >> 1;
    #[allow(non_upper_case_globals)]
    const MAX_fdAT_CHUNK_LEN: u32 = (std::u32::MAX >> 1) - 4;

    /// Writes the next image data.
    pub fn write_image_data(&mut self, data: &[u8]) -> Result<()> {
        if self.info.color_type == ColorType::Indexed && !self.info.has_palette {
            return Err(EncodingError::Format(FormatErrorKind::NoPalette.into()));
        }

        self.validate_new_image()?;

        let width: usize;
        let height: usize;
        if let Some(ref mut fctl) = self.info.frame_control {
            width = fctl.width as usize;
            height = fctl.height as usize;
        } else {
            width = self.info.width as usize;
            height = self.info.height as usize;
        }

        let in_len = self.info.raw_row_length_from_width(width as u32) - 1;
        let data_size = in_len * height;
        if data_size != data.len() {
            return Err(EncodingError::Parameter(
                ParameterErrorKind::ImageBufferSize {
                    expected: data_size,
                    actual: data.len(),
                }
                .into(),
            ));
        }

        let prev = vec![0; in_len];
        let mut prev = prev.as_slice();
        let mut current = vec![0; in_len];

<<<<<<< HEAD
        let mut zlib = ZlibEncoder::new(Vec::new(), self.info.compression.to_options());
=======
        let mut zlib =
            deflate::write::ZlibEncoder::new(Vec::new(), self.info.compression.to_options());
>>>>>>> 51e580da
        let bpp = self.info.bpp_in_prediction();
        let filter_method = self.options.filter;
        let adaptive_method = self.options.adaptive_filter;

        for line in data.chunks(in_len) {
            current.copy_from_slice(line);
            let filter_type = filter(filter_method, adaptive_method, bpp, prev, &mut current);
            zlib.write_all(&[filter_type as u8])?;
            zlib.write_all(&current)?;
            prev = line;
        }
        let zlib_encoded = zlib.finish()?;

        match self.info.frame_control {
            None => {
                self.write_zlib_encoded_idat(&zlib_encoded)?;
            }
            Some(_) if self.should_skip_frame_control_on_default_image() => {
                self.write_zlib_encoded_idat(&zlib_encoded)?;
            }
            Some(ref mut fctl) => {
                fctl.encode(&mut self.w)?;
                fctl.sequence_number = fctl.sequence_number.wrapping_add(1);
                self.animation_written += 1;

                // If the default image is the first frame of an animation, it's still an IDAT.
                if self.images_written == 0 {
                    self.write_zlib_encoded_idat(&zlib_encoded)?;
                } else {
                    let buff_size = zlib_encoded.len().min(Self::MAX_fdAT_CHUNK_LEN as usize);
                    let mut alldata = vec![0u8; 4 + buff_size];
                    for chunk in zlib_encoded.chunks(Self::MAX_fdAT_CHUNK_LEN as usize) {
                        alldata[..4].copy_from_slice(&fctl.sequence_number.to_be_bytes());
                        alldata[4..][..chunk.len()].copy_from_slice(chunk);
                        write_chunk(&mut self.w, chunk::fdAT, &alldata[..4 + chunk.len()])?;
                        fctl.sequence_number = fctl.sequence_number.wrapping_add(1);
                    }
                }
            }
        }

        self.increment_images_written();

        Ok(())
    }

    fn increment_images_written(&mut self) {
        self.images_written = self.images_written.saturating_add(1);

        if let Some(actl) = self.info.animation_control {
            if actl.num_frames <= self.animation_written {
                // If we've written all animation frames, all following will be normal image chunks.
                self.info.frame_control = None;
            }
        }
    }

    fn write_iend(&mut self) -> Result<()> {
        self.iend_written = true;
        self.write_chunk(chunk::IEND, &[])
    }

    fn should_skip_frame_control_on_default_image(&self) -> bool {
        self.options.sep_def_img && self.images_written == 0
    }

    fn write_zlib_encoded_idat(&mut self, zlib_encoded: &[u8]) -> Result<()> {
        for chunk in zlib_encoded.chunks(Self::MAX_IDAT_CHUNK_LEN as usize) {
            self.write_chunk(chunk::IDAT, chunk)?;
        }
        Ok(())
    }

    /// Set the used filter type for the following frames.
    ///
    /// The default filter is [`FilterType::Sub`] which provides a basic prediction algorithm for
    /// sample values based on the previous. For a potentially better compression ratio, at the
    /// cost of more complex processing, try out [`FilterType::Paeth`].
    ///
    /// [`FilterType::Sub`]: enum.FilterType.html#variant.Sub
    /// [`FilterType::Paeth`]: enum.FilterType.html#variant.Paeth
    pub fn set_filter(&mut self, filter: FilterType) {
        self.options.filter = filter;
    }

    /// Set the adaptive filter type for the following frames.
    ///
    /// Adaptive filtering attempts to select the best filter for each line
    /// based on heuristics which minimize the file size for compression rather
    /// than use a single filter for the entire image. The default method is
    /// [`AdaptiveFilterType::NonAdaptive`].
    ///
    /// [`AdaptiveFilterType::NonAdaptive`]: enum.AdaptiveFilterType.html
    pub fn set_adaptive_filter(&mut self, adaptive_filter: AdaptiveFilterType) {
        self.options.adaptive_filter = adaptive_filter;
    }

    /// Set the fraction of time the following frames are going to be displayed,
    /// in seconds
    ///
    /// If the denominator is 0, it is to be treated as if it were 100
    /// (that is, the numerator then specifies 1/100ths of a second).
    /// If the the value of the numerator is 0 the decoder should render the next frame
    /// as quickly as possible, though viewers may impose a reasonable lower bound.
    ///
    /// This method will return an error if the image is not animated.
    pub fn set_frame_delay(&mut self, numerator: u16, denominator: u16) -> Result<()> {
        if let Some(ref mut fctl) = self.info.frame_control {
            fctl.delay_den = denominator;
            fctl.delay_num = numerator;
            Ok(())
        } else {
            Err(EncodingError::Format(FormatErrorKind::NotAnimated.into()))
        }
    }

    /// Set the dimension of the following frames.
    ///
    /// This function will return an error when:
    /// - The image is not an animated;
    ///
    /// - The selected dimension, considering also the current frame position,
    ///   goes outside the image boundaries;
    ///
    /// - One or both the width and height are 0;
    ///
    // ??? TODO ???
    // - The next frame is the default image
    pub fn set_frame_dimension(&mut self, width: u32, height: u32) -> Result<()> {
        if let Some(ref mut fctl) = self.info.frame_control {
            if Some(width) > self.info.width.checked_sub(fctl.x_offset)
                || Some(height) > self.info.height.checked_sub(fctl.y_offset)
            {
                return Err(EncodingError::Format(FormatErrorKind::OutOfBounds.into()));
            } else if width == 0 {
                return Err(EncodingError::Format(FormatErrorKind::ZeroWidth.into()));
            } else if height == 0 {
                return Err(EncodingError::Format(FormatErrorKind::ZeroHeight.into()));
            }
            fctl.width = width;
            fctl.height = height;
            Ok(())
        } else {
            Err(EncodingError::Format(FormatErrorKind::NotAnimated.into()))
        }
    }

    /// Set the position of the following frames.
    ///
    /// An error will be returned if:
    /// - The image is not animated;
    ///
    /// - The selected position, considering also the current frame dimension,
    ///   goes outside the image boundaries;
    ///
    // ??? TODO ???
    // - The next frame is the default image
    pub fn set_frame_position(&mut self, x: u32, y: u32) -> Result<()> {
        if let Some(ref mut fctl) = self.info.frame_control {
            if Some(x) > self.info.width.checked_sub(fctl.width)
                || Some(y) > self.info.height.checked_sub(fctl.height)
            {
                return Err(EncodingError::Format(FormatErrorKind::OutOfBounds.into()));
            }
            fctl.x_offset = x;
            fctl.y_offset = y;
            Ok(())
        } else {
            Err(EncodingError::Format(FormatErrorKind::NotAnimated.into()))
        }
    }

    /// Set the frame dimension to occupy all the image, starting from
    /// the current position.
    ///
    /// To reset the frame to the full image size [`reset_frame_position`]
    /// should be called first.
    ///
    /// This method will return an error if the image is not animated.
    ///
    /// [`reset_frame_position`]: struct.Writer.html#method.reset_frame_position
    pub fn reset_frame_dimension(&mut self) -> Result<()> {
        if let Some(ref mut fctl) = self.info.frame_control {
            fctl.width = self.info.width - fctl.x_offset;
            fctl.height = self.info.height - fctl.y_offset;
            Ok(())
        } else {
            Err(EncodingError::Format(FormatErrorKind::NotAnimated.into()))
        }
    }

    /// Set the frame position to (0, 0).
    ///
    /// Equivalent to calling [`set_frame_position(0, 0)`].
    ///
    /// This method will return an error if the image is not animated.
    ///
    /// [`set_frame_position(0, 0)`]: struct.Writer.html#method.set_frame_position
    pub fn reset_frame_position(&mut self) -> Result<()> {
        if let Some(ref mut fctl) = self.info.frame_control {
            fctl.x_offset = 0;
            fctl.y_offset = 0;
            Ok(())
        } else {
            Err(EncodingError::Format(FormatErrorKind::NotAnimated.into()))
        }
    }

    /// Set the blend operation for the following frames.
    ///
    /// The blend operation specifies whether the frame is to be alpha blended
    /// into the current output buffer content, or whether it should completely
    /// replace its region in the output buffer.
    ///
    /// See the [`BlendOp`] documentation for the possible values and their effects.
    ///
    /// *Note that for the first frame the two blend modes are functionally
    /// equivalent due to the clearing of the output buffer at the beginning
    /// of each play.*
    ///
    /// This method will return an error if the image is not animated.
    ///
    /// [`BlendOP`]: enum.BlendOp.html
    pub fn set_blend_op(&mut self, op: BlendOp) -> Result<()> {
        if let Some(ref mut fctl) = self.info.frame_control {
            fctl.blend_op = op;
            Ok(())
        } else {
            Err(EncodingError::Format(FormatErrorKind::NotAnimated.into()))
        }
    }

    /// Set the dispose operation for the following frames.
    ///
    /// The dispose operation specifies how the output buffer should be changed
    /// at the end of the delay (before rendering the next frame)
    ///
    /// See the [`DisposeOp`] documentation for the possible values and their effects.
    ///
    /// *Note that if the first frame uses [`DisposeOp::Previous`]
    /// it will be treated as [`DisposeOp::Background`].*
    ///
    /// This method will return an error if the image is not animated.
    ///
    /// [`DisposeOp`]: ../common/enum.BlendOp.html
    /// [`DisposeOp::Previous`]: ../common/enum.BlendOp.html#variant.Previous
    /// [`DisposeOp::Background`]: ../common/enum.BlendOp.html#variant.Background
    pub fn set_dispose_op(&mut self, op: DisposeOp) -> Result<()> {
        if let Some(ref mut fctl) = self.info.frame_control {
            fctl.dispose_op = op;
            Ok(())
        } else {
            Err(EncodingError::Format(FormatErrorKind::NotAnimated.into()))
        }
    }

    /// Create a stream writer.
    ///
    /// This allows you to create images that do not fit in memory. The default
    /// chunk size is 4K, use `stream_writer_with_size` to set another chunk
    /// size.
    ///
    /// This borrows the writer which allows for manually appending additional
    /// chunks after the image data has been written.
    pub fn stream_writer(&mut self) -> Result<StreamWriter<W>> {
        self.stream_writer_with_size(DEFAULT_BUFFER_LENGTH)
    }

    /// Create a stream writer with custom buffer size.
    ///
    /// See [`stream_writer`].
    ///
    /// [`stream_writer`]: #fn.stream_writer
    pub fn stream_writer_with_size(&mut self, size: usize) -> Result<StreamWriter<W>> {
        StreamWriter::new(ChunkOutput::Borrowed(self), size)
    }

    /// Turn this into a stream writer for image data.
    ///
    /// This allows you to create images that do not fit in memory. The default
    /// chunk size is 4K, use `stream_writer_with_size` to set another chunk
    /// size.
    pub fn into_stream_writer(self) -> Result<StreamWriter<'static, W>> {
        self.into_stream_writer_with_size(DEFAULT_BUFFER_LENGTH)
    }

    /// Turn this into a stream writer with custom buffer size.
    ///
    /// See [`into_stream_writer`].
    ///
    /// [`into_stream_writer`]: #fn.into_stream_writer
    pub fn into_stream_writer_with_size(self, size: usize) -> Result<StreamWriter<'static, W>> {
        StreamWriter::new(ChunkOutput::Owned(self), size)
    }

    /// Consume the stream writer with validation.
    ///
    /// Unlike a simple drop this ensures that the final chunk was written correctly. When other
    /// validation options (chunk sequencing) had been turned on in the configuration then it will
    /// also do a check on their correctness _before_ writing the final chunk.
    pub fn finish(mut self) -> Result<()> {
        self.validate_sequence_done()?;
        self.write_iend()?;
        self.w.flush()?;

        // Explicitly drop `self` just for clarity.
        drop(self);
        Ok(())
    }
}

impl<W: Write> Drop for Writer<W> {
    fn drop(&mut self) {
        if !self.iend_written {
            let _ = self.write_iend();
        }
    }
}

enum ChunkOutput<'a, W: Write> {
    Borrowed(&'a mut Writer<W>),
    Owned(Writer<W>),
}

// opted for deref for practical reasons
impl<'a, W: Write> Deref for ChunkOutput<'a, W> {
    type Target = Writer<W>;

    fn deref(&self) -> &Self::Target {
        match self {
            ChunkOutput::Borrowed(writer) => writer,
            ChunkOutput::Owned(writer) => writer,
        }
    }
}

impl<'a, W: Write> DerefMut for ChunkOutput<'a, W> {
    fn deref_mut(&mut self) -> &mut Self::Target {
        match self {
            ChunkOutput::Borrowed(writer) => writer,
            ChunkOutput::Owned(writer) => writer,
        }
    }
}

/// This writer is used between the actual writer and the
/// ZlibEncoder and has the job of packaging the compressed
/// data into a PNG chunk, based on the image metadata
///
/// Currently the way it works is that the specified buffer
/// will hold one chunk at the time and buffer the incoming
/// data until `flush` is called or the maximum chunk size
/// is reached.
///
/// The maximum chunk is the smallest between the selected buffer size
/// and `u32::MAX >> 1` (`0x7fffffff` or `2147483647` dec)
///
/// When a chunk has to be flushed the length (that is now known)
/// and the CRC will be written at the correct locations in the chunk.
struct ChunkWriter<'a, W: Write> {
    writer: ChunkOutput<'a, W>,
    buffer: Vec<u8>,
    /// keeps track of where the last byte was written
    index: usize,
    curr_chunk: ChunkType,
}

impl<'a, W: Write> ChunkWriter<'a, W> {
    fn new(writer: ChunkOutput<'a, W>, buf_len: usize) -> ChunkWriter<'a, W> {
        // currently buf_len will determine the size of each chunk
        // the len is capped to the maximum size every chunk can hold
        // (this wont ever overflow an u32)
        //
        // TODO (maybe): find a way to hold two chunks at a time if `usize`
        //               is 64 bits.
        const CAP: usize = std::u32::MAX as usize >> 1;
        let curr_chunk;
        if writer.images_written == 0 {
            curr_chunk = chunk::IDAT;
        } else {
            curr_chunk = chunk::fdAT;
        }
        ChunkWriter {
            writer,
            buffer: vec![0; CAP.min(buf_len)],
            index: 0,
            curr_chunk,
        }
    }

    /// Returns the size of each scanline for the next frame
    /// paired with the size of the whole frame
    ///
    /// This is used by the `StreamWriter` to know when the scanline ends
    /// so it can filter compress it and also to know when to start
    /// the next one
    fn next_frame_info(&self) -> (usize, usize) {
        let wrt = self.writer.deref();

        let width: usize;
        let height: usize;
        if let Some(fctl) = wrt.info.frame_control {
            width = fctl.width as usize;
            height = fctl.height as usize;
        } else {
            width = wrt.info.width as usize;
            height = wrt.info.height as usize;
        }

        let in_len = wrt.info.raw_row_length_from_width(width as u32) - 1;
        let data_size = in_len * height;

        (in_len, data_size)
    }

    /// NOTE: this bypasses the internal buffer so the flush method should be called before this
    ///       in the case there is some data left in the buffer when this is called, it will panic
    fn write_header(&mut self) -> Result<()> {
        assert_eq!(self.index, 0, "Called when not flushed");
        let wrt = self.writer.deref_mut();

        self.curr_chunk = if wrt.images_written == 0 {
            chunk::IDAT
        } else {
            chunk::fdAT
        };

        match wrt.info.frame_control {
            Some(_) if wrt.should_skip_frame_control_on_default_image() => {}
            Some(ref mut fctl) => {
                fctl.encode(&mut wrt.w)?;
                fctl.sequence_number += 1;
            }
            _ => {}
        }

        Ok(())
    }

    /// Set the `FrameControl` for the following frame
    ///
    /// It will ignore the `sequence_number` of the parameter
    /// as it is updated internally.
    fn set_fctl(&mut self, f: FrameControl) {
        if let Some(ref mut fctl) = self.writer.info.frame_control {
            // Ignore the sequence number
            *fctl = FrameControl {
                sequence_number: fctl.sequence_number,
                ..f
            };
        } else {
            panic!("This function must be called on an animated PNG")
        }
    }

    /// Flushes the current chunk
    fn flush_inner(&mut self) -> io::Result<()> {
        if self.index > 0 {
            // flush the chunk and reset everything
            write_chunk(
                &mut self.writer.w,
                self.curr_chunk,
                &self.buffer[..self.index],
            )?;

            self.index = 0;
        }
        Ok(())
    }
}

impl<'a, W: Write> Write for ChunkWriter<'a, W> {
    fn write(&mut self, mut data: &[u8]) -> io::Result<usize> {
        if data.is_empty() {
            return Ok(0);
        }

        // index == 0 means a chunk has been flushed out
        if self.index == 0 {
            let wrt = self.writer.deref_mut();

            // Prepare the next animated frame, if any.
            let no_fctl = wrt.should_skip_frame_control_on_default_image();
            if wrt.info.frame_control.is_some() && !no_fctl {
                let fctl = wrt.info.frame_control.as_mut().unwrap();
                self.buffer[0..4].copy_from_slice(&fctl.sequence_number.to_be_bytes());
                fctl.sequence_number += 1;
                self.index = 4;
            }
        }

        // Cap the buffer length to the maximum number of bytes that can't still
        // be added to the current chunk
        let written = data.len().min(self.buffer.len() - self.index);
        data = &data[..written];

        self.buffer[self.index..][..written].copy_from_slice(data);
        self.index += written;

        // if the maximum data for this chunk as been reached it needs to be flushed
        if self.index == self.buffer.len() {
            self.flush_inner()?;
        }

        Ok(written)
    }

    fn flush(&mut self) -> io::Result<()> {
        self.flush_inner()
    }
}

impl<W: Write> Drop for ChunkWriter<'_, W> {
    fn drop(&mut self) {
        let _ = self.flush();
    }
}

// TODO: find a better name
//
/// This enum is used to be allow the `StreamWriter` to keep
/// its inner `ChunkWriter` without wrapping it inside a
/// `ZlibEncoder`. This is used in the case that between the
/// change of state that happens when the last write of a frame
/// is performed an error occurs, which obviously has to be returned.
/// This creates the problem of where to store the writer before
/// exiting the function, and this is where `Wrapper` comes in.
///
/// Unfortunately the `ZlibWriter` can't be used because on the
/// write following the error, `finish` would be called and that
/// would write some data even if 0 bytes where compressed.
///
/// If the `finish` function fails then there is nothing much to
/// do as the `ChunkWriter` would get lost so the `Unrecoverable`
/// variant is used to signal that.
enum Wrapper<'a, W: Write> {
    Chunk(ChunkWriter<'a, W>),
    Zlib(ZlibEncoder<ChunkWriter<'a, W>>),
    Unrecoverable,
    /// This is used in-between, should never be matched
    None,
}

impl<'a, W: Write> Wrapper<'a, W> {
    /// Like `Option::take` this returns the `Wrapper` contained
    /// in `self` and replaces it with `Wrapper::None`
    fn take(&mut self) -> Wrapper<'a, W> {
        let mut swap = Wrapper::None;
        mem::swap(self, &mut swap);
        swap
    }
}

/// Streaming PNG writer
///
/// This may silently fail in the destructor, so it is a good idea to call
/// [`finish`](#method.finish) or [`flush`] before dropping.
///
/// [`flush`]: https://doc.rust-lang.org/stable/std/io/trait.Write.html#tymethod.flush
pub struct StreamWriter<'a, W: Write> {
    /// The option here is needed in order to access the inner `ChunkWriter` in-between
    /// each frame, which is needed for writing the fcTL chunks between each frame
    writer: Wrapper<'a, W>,
    prev_buf: Vec<u8>,
    curr_buf: Vec<u8>,
    /// Amount of data already written
    index: usize,
    /// length of the current scanline
    line_len: usize,
    /// size of the frame (width * height * sample_size)
    to_write: usize,

    width: u32,
    height: u32,

    bpp: BytesPerPixel,
    filter: FilterType,
    adaptive_filter: AdaptiveFilterType,
    fctl: Option<FrameControl>,
    compression: Compression,
}

impl<'a, W: Write> StreamWriter<'a, W> {
    fn new(writer: ChunkOutput<'a, W>, buf_len: usize) -> Result<StreamWriter<'a, W>> {
        let PartialInfo {
            width,
            height,
            frame_control: fctl,
            compression,
            ..
        } = writer.info;

        let bpp = writer.info.bpp_in_prediction();
        let in_len = writer.info.raw_row_length() - 1;
        let filter = writer.options.filter;
        let adaptive_filter = writer.options.adaptive_filter;
        let prev_buf = vec![0; in_len];
        let curr_buf = vec![0; in_len];

        let mut chunk_writer = ChunkWriter::new(writer, buf_len);
        let (line_len, to_write) = chunk_writer.next_frame_info();
        chunk_writer.write_header()?;
        let zlib = ZlibEncoder::new(chunk_writer, compression.to_options());

        Ok(StreamWriter {
            writer: Wrapper::Zlib(zlib),
            index: 0,
            prev_buf,
            curr_buf,
            bpp,
            filter,
            width,
            height,
            adaptive_filter,
            line_len,
            to_write,
            fctl,
            compression,
        })
    }

    /// Set the used filter type for the next frame.
    ///
    /// The default filter is [`FilterType::Sub`] which provides a basic prediction algorithm for
    /// sample values based on the previous. For a potentially better compression ratio, at the
    /// cost of more complex processing, try out [`FilterType::Paeth`].
    ///
    /// [`FilterType::Sub`]: enum.FilterType.html#variant.Sub
    /// [`FilterType::Paeth`]: enum.FilterType.html#variant.Paeth
    pub fn set_filter(&mut self, filter: FilterType) {
        self.filter = filter;
    }

    /// Set the adaptive filter type for the next frame.
    ///
    /// Adaptive filtering attempts to select the best filter for each line
    /// based on heuristics which minimize the file size for compression rather
    /// than use a single filter for the entire image. The default method is
    /// [`AdaptiveFilterType::NonAdaptive`].
    ///
    /// [`AdaptiveFilterType::NonAdaptive`]: enum.AdaptiveFilterType.html
    pub fn set_adaptive_filter(&mut self, adaptive_filter: AdaptiveFilterType) {
        self.adaptive_filter = adaptive_filter;
    }

    /// Set the fraction of time the following frames are going to be displayed,
    /// in seconds
    ///
    /// If the denominator is 0, it is to be treated as if it were 100
    /// (that is, the numerator then specifies 1/100ths of a second).
    /// If the the value of the numerator is 0 the decoder should render the next frame
    /// as quickly as possible, though viewers may impose a reasonable lower bound.
    ///
    /// This method will return an error if the image is not animated.
    pub fn set_frame_delay(&mut self, numerator: u16, denominator: u16) -> Result<()> {
        if let Some(ref mut fctl) = self.fctl {
            fctl.delay_den = denominator;
            fctl.delay_num = numerator;
            Ok(())
        } else {
            Err(EncodingError::Format(FormatErrorKind::NotAnimated.into()))
        }
    }

    /// Set the dimension of the following frames.
    ///
    /// This function will return an error when:
    /// - The image is not an animated;
    ///
    /// - The selected dimension, considering also the current frame position,
    ///   goes outside the image boundaries;
    ///
    /// - One or both the width and height are 0;
    ///
    pub fn set_frame_dimension(&mut self, width: u32, height: u32) -> Result<()> {
        if let Some(ref mut fctl) = self.fctl {
            if Some(width) > self.width.checked_sub(fctl.x_offset)
                || Some(height) > self.height.checked_sub(fctl.y_offset)
            {
                return Err(EncodingError::Format(FormatErrorKind::OutOfBounds.into()));
            } else if width == 0 {
                return Err(EncodingError::Format(FormatErrorKind::ZeroWidth.into()));
            } else if height == 0 {
                return Err(EncodingError::Format(FormatErrorKind::ZeroHeight.into()));
            }
            fctl.width = width;
            fctl.height = height;
            Ok(())
        } else {
            Err(EncodingError::Format(FormatErrorKind::NotAnimated.into()))
        }
    }

    /// Set the position of the following frames.
    ///
    /// An error will be returned if:
    /// - The image is not animated;
    ///
    /// - The selected position, considering also the current frame dimension,
    ///   goes outside the image boundaries;
    ///
    pub fn set_frame_position(&mut self, x: u32, y: u32) -> Result<()> {
        if let Some(ref mut fctl) = self.fctl {
            if Some(x) > self.width.checked_sub(fctl.width)
                || Some(y) > self.height.checked_sub(fctl.height)
            {
                return Err(EncodingError::Format(FormatErrorKind::OutOfBounds.into()));
            }
            fctl.x_offset = x;
            fctl.y_offset = y;
            Ok(())
        } else {
            Err(EncodingError::Format(FormatErrorKind::NotAnimated.into()))
        }
    }

    /// Set the frame dimension to occupy all the image, starting from
    /// the current position.
    ///
    /// To reset the frame to the full image size [`reset_frame_position`]
    /// should be called first.
    ///
    /// This method will return an error if the image is not animated.
    ///
    /// [`reset_frame_position`]: struct.Writer.html#method.reset_frame_position
    pub fn reset_frame_dimension(&mut self) -> Result<()> {
        if let Some(ref mut fctl) = self.fctl {
            fctl.width = self.width - fctl.x_offset;
            fctl.height = self.height - fctl.y_offset;
            Ok(())
        } else {
            Err(EncodingError::Format(FormatErrorKind::NotAnimated.into()))
        }
    }

    /// Set the frame position to (0, 0).
    ///
    /// Equivalent to calling [`set_frame_position(0, 0)`].
    ///
    /// This method will return an error if the image is not animated.
    ///
    /// [`set_frame_position(0, 0)`]: struct.Writer.html#method.set_frame_position
    pub fn reset_frame_position(&mut self) -> Result<()> {
        if let Some(ref mut fctl) = self.fctl {
            fctl.x_offset = 0;
            fctl.y_offset = 0;
            Ok(())
        } else {
            Err(EncodingError::Format(FormatErrorKind::NotAnimated.into()))
        }
    }

    /// Set the blend operation for the following frames.
    ///
    /// The blend operation specifies whether the frame is to be alpha blended
    /// into the current output buffer content, or whether it should completely
    /// replace its region in the output buffer.
    ///
    /// See the [`BlendOp`] documentation for the possible values and their effects.
    ///
    /// *Note that for the first frame the two blend modes are functionally
    /// equivalent due to the clearing of the output buffer at the beginning
    /// of each play.*
    ///
    /// This method will return an error if the image is not animated.
    ///
    /// [`BlendOP`]: enum.BlendOp.html
    pub fn set_blend_op(&mut self, op: BlendOp) -> Result<()> {
        if let Some(ref mut fctl) = self.fctl {
            fctl.blend_op = op;
            Ok(())
        } else {
            Err(EncodingError::Format(FormatErrorKind::NotAnimated.into()))
        }
    }

    /// Set the dispose operation for the following frames.
    ///
    /// The dispose operation specifies how the output buffer should be changed
    /// at the end of the delay (before rendering the next frame)
    ///
    /// See the [`DisposeOp`] documentation for the possible values and their effects.
    ///
    /// *Note that if the first frame uses [`DisposeOp::Previous`]
    /// it will be treated as [`DisposeOp::Background`].*
    ///
    /// This method will return an error if the image is not animated.
    ///
    /// [`DisposeOp`]: ../common/enum.BlendOp.html
    /// [`DisposeOp::Previous`]: ../common/enum.BlendOp.html#variant.Previous
    /// [`DisposeOp::Background`]: ../common/enum.BlendOp.html#variant.Background
    pub fn set_dispose_op(&mut self, op: DisposeOp) -> Result<()> {
        if let Some(ref mut fctl) = self.fctl {
            fctl.dispose_op = op;
            Ok(())
        } else {
            Err(EncodingError::Format(FormatErrorKind::NotAnimated.into()))
        }
    }

    pub fn finish(mut self) -> Result<()> {
        if self.to_write > 0 {
            let err = FormatErrorKind::MissingData(self.to_write).into();
            return Err(EncodingError::Format(err));
        }

        // TODO: call `writer.finish` somehow?
        self.flush()?;

        if let Wrapper::Chunk(wrt) = self.writer.take() {
            wrt.writer.validate_sequence_done()?;
        }

        Ok(())
    }

    /// Flushes the buffered chunk, checks if it was the last frame,
    /// writes the next frame header and gets the next frame scanline size
    /// and image size.
    /// NOTE: This method must only be called when the writer is the variant Chunk(_)
    fn new_frame(&mut self) -> Result<()> {
        let wrt = match &mut self.writer {
            Wrapper::Chunk(wrt) => wrt,
            Wrapper::Unrecoverable => {
                let err = FormatErrorKind::Unrecoverable.into();
                return Err(EncodingError::Format(err));
            }
            Wrapper::Zlib(_) => unreachable!("never called on a half-finished frame"),
            Wrapper::None => unreachable!(),
        };
        wrt.flush()?;
        wrt.writer.validate_new_image()?;

        if let Some(fctl) = self.fctl {
            wrt.set_fctl(fctl);
        }
        let (scansize, size) = wrt.next_frame_info();
        self.line_len = scansize;
        self.to_write = size;

        wrt.write_header()?;
        wrt.writer.increment_images_written();

        // now it can be taken because the next statements cannot cause any errors
        match self.writer.take() {
            Wrapper::Chunk(wrt) => {
                let encoder = ZlibEncoder::new(wrt, self.compression.to_options());
                self.writer = Wrapper::Zlib(encoder);
            }
            _ => unreachable!(),
        };

        Ok(())
    }
}

impl<'a, W: Write> Write for StreamWriter<'a, W> {
    fn write(&mut self, mut data: &[u8]) -> io::Result<usize> {
        if let Wrapper::Unrecoverable = self.writer {
            let err = FormatErrorKind::Unrecoverable.into();
            return Err(EncodingError::Format(err).into());
        }

        if data.is_empty() {
            return Ok(0);
        }

        if self.to_write == 0 {
            match self.writer.take() {
                Wrapper::Zlib(wrt) => match wrt.finish() {
                    Ok(chunk) => self.writer = Wrapper::Chunk(chunk),
                    Err(err) => {
                        self.writer = Wrapper::Unrecoverable;
                        return Err(err);
                    }
                },
                chunk @ Wrapper::Chunk(_) => self.writer = chunk,
                Wrapper::Unrecoverable => unreachable!(),
                Wrapper::None => unreachable!(),
            };

            // Transition Wrapper::Chunk to Wrapper::Zlib.
            self.new_frame()?;
        }

        let written = data.read(&mut self.curr_buf[..self.line_len][self.index..])?;
        self.index += written;
        self.to_write -= written;

        if self.index == self.line_len {
            let filter_type = filter(
                self.filter,
                self.adaptive_filter,
                self.bpp,
                &self.prev_buf,
                &mut self.curr_buf,
            );
            // This can't fail as the other variant is used only to allow the zlib encoder to finish
            let wrt = match &mut self.writer {
                Wrapper::Zlib(wrt) => wrt,
                _ => unreachable!(),
            };

            wrt.write_all(&[filter_type as u8])?;
            wrt.write_all(&self.curr_buf)?;
            mem::swap(&mut self.prev_buf, &mut self.curr_buf);
            self.index = 0;
        }

        Ok(written)
    }

    fn flush(&mut self) -> io::Result<()> {
        match &mut self.writer {
            Wrapper::Zlib(wrt) => wrt.flush()?,
            Wrapper::Chunk(wrt) => wrt.flush()?,
            // This handles both the case where we entered an unrecoverable state after zlib
            // decoding failure and after a panic while we had taken the chunk/zlib reader.
            Wrapper::Unrecoverable | Wrapper::None => {
                let err = FormatErrorKind::Unrecoverable.into();
                return Err(EncodingError::Format(err).into());
            }
        }

        if self.index > 0 {
            let err = FormatErrorKind::WrittenTooMuch(self.index).into();
            return Err(EncodingError::Format(err).into());
        }

        Ok(())
    }
}

impl<W: Write> Drop for StreamWriter<'_, W> {
    fn drop(&mut self) {
        let _ = self.flush();
    }
}

#[cfg(test)]
mod tests {
    use super::*;
    use crate::Decoder;

    use rand::{thread_rng, Rng};
    use std::fs::File;
    use std::io::{Cursor, Write};
    use std::{cmp, io};

    #[test]
    fn roundtrip() {
        // More loops = more random testing, but also more test wait time
        for _ in 0..10 {
            for path in glob::glob("tests/pngsuite/*.png")
                .unwrap()
                .map(|r| r.unwrap())
            {
                if path.file_name().unwrap().to_str().unwrap().starts_with('x') {
                    // x* files are expected to fail to decode
                    continue;
                }
                eprintln!("{}", path.display());
                // Decode image
                let decoder = Decoder::new(File::open(path).unwrap());
                let mut reader = decoder.read_info().unwrap();
                let mut buf = vec![0; reader.output_buffer_size()];
                let info = reader.next_frame(&mut buf).unwrap();
                // Encode decoded image
                let mut out = Vec::new();
                {
                    let mut wrapper = RandomChunkWriter {
                        rng: thread_rng(),
                        w: &mut out,
                    };

                    let mut encoder = Encoder::new(&mut wrapper, info.width, info.height);
                    encoder.set_color(info.color_type);
                    encoder.set_depth(info.bit_depth);
                    if let Some(palette) = &reader.info().palette {
                        encoder.set_palette(palette.clone());
                    }
                    let mut encoder = encoder.write_header().unwrap();
                    encoder.write_image_data(&buf).unwrap();
                }
                // Decode encoded decoded image
                let decoder = Decoder::new(&*out);
                let mut reader = decoder.read_info().unwrap();
                let mut buf2 = vec![0; reader.output_buffer_size()];
                reader.next_frame(&mut buf2).unwrap();
                // check if the encoded image is ok:
                assert_eq!(buf, buf2);
            }
        }
    }

    #[test]
    fn roundtrip_stream() {
        // More loops = more random testing, but also more test wait time
        for _ in 0..10 {
            for path in glob::glob("tests/pngsuite/*.png")
                .unwrap()
                .map(|r| r.unwrap())
            {
                if path.file_name().unwrap().to_str().unwrap().starts_with('x') {
                    // x* files are expected to fail to decode
                    continue;
                }
                // Decode image
                let decoder = Decoder::new(File::open(path).unwrap());
                let mut reader = decoder.read_info().unwrap();
                let mut buf = vec![0; reader.output_buffer_size()];
                let info = reader.next_frame(&mut buf).unwrap();
                // Encode decoded image
                let mut out = Vec::new();
                {
                    let mut wrapper = RandomChunkWriter {
                        rng: thread_rng(),
                        w: &mut out,
                    };

                    let mut encoder = Encoder::new(&mut wrapper, info.width, info.height);
                    encoder.set_color(info.color_type);
                    encoder.set_depth(info.bit_depth);
                    if let Some(palette) = &reader.info().palette {
                        encoder.set_palette(palette.clone());
                    }
                    let mut encoder = encoder.write_header().unwrap();
                    let mut stream_writer = encoder.stream_writer().unwrap();

                    let mut outer_wrapper = RandomChunkWriter {
                        rng: thread_rng(),
                        w: &mut stream_writer,
                    };

                    outer_wrapper.write_all(&buf).unwrap();
                }
                // Decode encoded decoded image
                let decoder = Decoder::new(&*out);
                let mut reader = decoder.read_info().unwrap();
                let mut buf2 = vec![0; reader.output_buffer_size()];
                reader.next_frame(&mut buf2).unwrap();
                // check if the encoded image is ok:
                assert_eq!(buf, buf2);
            }
        }
    }

    #[test]
    fn image_palette() -> Result<()> {
        for &bit_depth in &[1u8, 2, 4, 8] {
            // Do a reference decoding, choose a fitting palette image from pngsuite
            let path = format!("tests/pngsuite/basn3p0{}.png", bit_depth);
            let decoder = Decoder::new(File::open(&path).unwrap());
            let mut reader = decoder.read_info().unwrap();

            let mut decoded_pixels = vec![0; reader.output_buffer_size()];
            let info = reader.info();
            assert_eq!(
                info.width as usize * info.height as usize * usize::from(bit_depth),
                decoded_pixels.len() * 8
            );
            let info = reader.next_frame(&mut decoded_pixels).unwrap();
            let indexed_data = decoded_pixels;

            let palette = reader.info().palette.as_ref().unwrap();
            let mut out = Vec::new();
            {
                let mut encoder = Encoder::new(&mut out, info.width, info.height);
                encoder.set_depth(BitDepth::from_u8(bit_depth).unwrap());
                encoder.set_color(ColorType::Indexed);
                encoder.set_palette(palette.as_ref());

                let mut writer = encoder.write_header().unwrap();
                writer.write_image_data(&indexed_data).unwrap();
            }

            // Decode re-encoded image
            let decoder = Decoder::new(&*out);
            let mut reader = decoder.read_info().unwrap();
            let mut redecoded = vec![0; reader.output_buffer_size()];
            reader.next_frame(&mut redecoded).unwrap();
            // check if the encoded image is ok:
            assert_eq!(indexed_data, redecoded);
        }
        Ok(())
    }

    #[test]
    fn expect_error_on_wrong_image_len() -> Result<()> {
        let width = 10;
        let height = 10;

        let output = vec![0u8; 1024];
        let writer = Cursor::new(output);
        let mut encoder = Encoder::new(writer, width as u32, height as u32);
        encoder.set_depth(BitDepth::Eight);
        encoder.set_color(ColorType::Rgb);
        let mut png_writer = encoder.write_header()?;

        let correct_image_size = width * height * 3;
        let image = vec![0u8; correct_image_size + 1];
        let result = png_writer.write_image_data(image.as_ref());
        assert!(result.is_err());

        Ok(())
    }

    #[test]
    fn expect_error_on_empty_image() -> Result<()> {
        let output = vec![0u8; 1024];
        let mut writer = Cursor::new(output);

        let encoder = Encoder::new(&mut writer, 0, 0);
        assert!(encoder.write_header().is_err());

        let encoder = Encoder::new(&mut writer, 100, 0);
        assert!(encoder.write_header().is_err());

        let encoder = Encoder::new(&mut writer, 0, 100);
        assert!(encoder.write_header().is_err());

        Ok(())
    }

    #[test]
    fn expect_error_on_invalid_bit_depth_color_type_combination() -> Result<()> {
        let output = vec![0u8; 1024];
        let mut writer = Cursor::new(output);

        let mut encoder = Encoder::new(&mut writer, 1, 1);
        encoder.set_depth(BitDepth::One);
        encoder.set_color(ColorType::Rgb);
        assert!(encoder.write_header().is_err());

        let mut encoder = Encoder::new(&mut writer, 1, 1);
        encoder.set_depth(BitDepth::One);
        encoder.set_color(ColorType::GrayscaleAlpha);
        assert!(encoder.write_header().is_err());

        let mut encoder = Encoder::new(&mut writer, 1, 1);
        encoder.set_depth(BitDepth::One);
        encoder.set_color(ColorType::Rgba);
        assert!(encoder.write_header().is_err());

        let mut encoder = Encoder::new(&mut writer, 1, 1);
        encoder.set_depth(BitDepth::Two);
        encoder.set_color(ColorType::Rgb);
        assert!(encoder.write_header().is_err());

        let mut encoder = Encoder::new(&mut writer, 1, 1);
        encoder.set_depth(BitDepth::Two);
        encoder.set_color(ColorType::GrayscaleAlpha);
        assert!(encoder.write_header().is_err());

        let mut encoder = Encoder::new(&mut writer, 1, 1);
        encoder.set_depth(BitDepth::Two);
        encoder.set_color(ColorType::Rgba);
        assert!(encoder.write_header().is_err());

        let mut encoder = Encoder::new(&mut writer, 1, 1);
        encoder.set_depth(BitDepth::Four);
        encoder.set_color(ColorType::Rgb);
        assert!(encoder.write_header().is_err());

        let mut encoder = Encoder::new(&mut writer, 1, 1);
        encoder.set_depth(BitDepth::Four);
        encoder.set_color(ColorType::GrayscaleAlpha);
        assert!(encoder.write_header().is_err());

        let mut encoder = Encoder::new(&mut writer, 1, 1);
        encoder.set_depth(BitDepth::Four);
        encoder.set_color(ColorType::Rgba);
        assert!(encoder.write_header().is_err());

        let mut encoder = Encoder::new(&mut writer, 1, 1);
        encoder.set_depth(BitDepth::Sixteen);
        encoder.set_color(ColorType::Indexed);
        assert!(encoder.write_header().is_err());

        Ok(())
    }

    #[test]
    fn can_write_header_with_valid_bit_depth_color_type_combination() -> Result<()> {
        let output = vec![0u8; 1024];
        let mut writer = Cursor::new(output);

        let mut encoder = Encoder::new(&mut writer, 1, 1);
        encoder.set_depth(BitDepth::One);
        encoder.set_color(ColorType::Grayscale);
        assert!(encoder.write_header().is_ok());

        let mut encoder = Encoder::new(&mut writer, 1, 1);
        encoder.set_depth(BitDepth::One);
        encoder.set_color(ColorType::Indexed);
        assert!(encoder.write_header().is_ok());

        let mut encoder = Encoder::new(&mut writer, 1, 1);
        encoder.set_depth(BitDepth::Two);
        encoder.set_color(ColorType::Grayscale);
        assert!(encoder.write_header().is_ok());

        let mut encoder = Encoder::new(&mut writer, 1, 1);
        encoder.set_depth(BitDepth::Two);
        encoder.set_color(ColorType::Indexed);
        assert!(encoder.write_header().is_ok());

        let mut encoder = Encoder::new(&mut writer, 1, 1);
        encoder.set_depth(BitDepth::Four);
        encoder.set_color(ColorType::Grayscale);
        assert!(encoder.write_header().is_ok());

        let mut encoder = Encoder::new(&mut writer, 1, 1);
        encoder.set_depth(BitDepth::Four);
        encoder.set_color(ColorType::Indexed);
        assert!(encoder.write_header().is_ok());

        let mut encoder = Encoder::new(&mut writer, 1, 1);
        encoder.set_depth(BitDepth::Eight);
        encoder.set_color(ColorType::Grayscale);
        assert!(encoder.write_header().is_ok());

        let mut encoder = Encoder::new(&mut writer, 1, 1);
        encoder.set_depth(BitDepth::Eight);
        encoder.set_color(ColorType::Rgb);
        assert!(encoder.write_header().is_ok());

        let mut encoder = Encoder::new(&mut writer, 1, 1);
        encoder.set_depth(BitDepth::Eight);
        encoder.set_color(ColorType::Indexed);
        assert!(encoder.write_header().is_ok());

        let mut encoder = Encoder::new(&mut writer, 1, 1);
        encoder.set_depth(BitDepth::Eight);
        encoder.set_color(ColorType::GrayscaleAlpha);
        assert!(encoder.write_header().is_ok());

        let mut encoder = Encoder::new(&mut writer, 1, 1);
        encoder.set_depth(BitDepth::Eight);
        encoder.set_color(ColorType::Rgba);
        assert!(encoder.write_header().is_ok());

        let mut encoder = Encoder::new(&mut writer, 1, 1);
        encoder.set_depth(BitDepth::Sixteen);
        encoder.set_color(ColorType::Grayscale);
        assert!(encoder.write_header().is_ok());

        let mut encoder = Encoder::new(&mut writer, 1, 1);
        encoder.set_depth(BitDepth::Sixteen);
        encoder.set_color(ColorType::Rgb);
        assert!(encoder.write_header().is_ok());

        let mut encoder = Encoder::new(&mut writer, 1, 1);
        encoder.set_depth(BitDepth::Sixteen);
        encoder.set_color(ColorType::GrayscaleAlpha);
        assert!(encoder.write_header().is_ok());

        let mut encoder = Encoder::new(&mut writer, 1, 1);
        encoder.set_depth(BitDepth::Sixteen);
        encoder.set_color(ColorType::Rgba);
        assert!(encoder.write_header().is_ok());

        Ok(())
    }

    #[test]
    fn all_filters_roundtrip() -> io::Result<()> {
        let pixel: Vec<_> = (0..48).collect();

        let roundtrip = |filter: FilterType| -> io::Result<()> {
            let mut buffer = vec![];
            let mut encoder = Encoder::new(&mut buffer, 4, 4);
            encoder.set_depth(BitDepth::Eight);
            encoder.set_color(ColorType::Rgb);
            encoder.set_filter(filter);
            encoder.write_header()?.write_image_data(&pixel)?;

            let decoder = crate::Decoder::new(Cursor::new(buffer));
            let mut reader = decoder.read_info()?;
            let info = reader.info();
            assert_eq!(info.width, 4);
            assert_eq!(info.height, 4);
            let mut dest = vec![0; pixel.len()];
            reader.next_frame(&mut dest)?;
            assert_eq!(dest, pixel, "Deviation with filter type {:?}", filter);

            Ok(())
        };

        roundtrip(FilterType::NoFilter)?;
        roundtrip(FilterType::Sub)?;
        roundtrip(FilterType::Up)?;
        roundtrip(FilterType::Avg)?;
        roundtrip(FilterType::Paeth)?;

        Ok(())
    }

    #[test]
    fn some_gamma_roundtrip() -> io::Result<()> {
        let pixel: Vec<_> = (0..48).collect();

        let roundtrip = |gamma: Option<ScaledFloat>| -> io::Result<()> {
            let mut buffer = vec![];
            let mut encoder = Encoder::new(&mut buffer, 4, 4);
            encoder.set_depth(BitDepth::Eight);
            encoder.set_color(ColorType::Rgb);
            encoder.set_filter(FilterType::Avg);
            if let Some(gamma) = gamma {
                encoder.set_source_gamma(gamma);
            }
            encoder.write_header()?.write_image_data(&pixel)?;

            let decoder = crate::Decoder::new(Cursor::new(buffer));
            let mut reader = decoder.read_info()?;
            assert_eq!(
                reader.info().source_gamma,
                gamma,
                "Deviation with gamma {:?}",
                gamma
            );
            let mut dest = vec![0; pixel.len()];
            let info = reader.next_frame(&mut dest)?;
            assert_eq!(info.width, 4);
            assert_eq!(info.height, 4);

            Ok(())
        };

        roundtrip(None)?;
        roundtrip(Some(ScaledFloat::new(0.35)))?;
        roundtrip(Some(ScaledFloat::new(0.45)))?;
        roundtrip(Some(ScaledFloat::new(0.55)))?;
        roundtrip(Some(ScaledFloat::new(0.7)))?;
        roundtrip(Some(ScaledFloat::new(1.0)))?;
        roundtrip(Some(ScaledFloat::new(2.5)))?;

        Ok(())
    }

    #[test]
    fn write_image_chunks_beyond_first() -> Result<()> {
        let width = 10;
        let height = 10;

        let output = vec![0u8; 1024];
        let writer = Cursor::new(output);

        // Not an animation but we should still be able to write multiple images
        // See issue: <https://github.com/image-rs/image-png/issues/301>
        // This is technically all valid png so there is no issue with correctness.
        let mut encoder = Encoder::new(writer, width, height);
        encoder.set_depth(BitDepth::Eight);
        encoder.set_color(ColorType::Grayscale);
        let mut png_writer = encoder.write_header()?;

        for _ in 0..3 {
            let correct_image_size = (width * height) as usize;
            let image = vec![0u8; correct_image_size];
            png_writer.write_image_data(image.as_ref())?;
        }

        Ok(())
    }

    #[test]
    fn image_validate_sequence_without_animation() -> Result<()> {
        let width = 10;
        let height = 10;

        let output = vec![0u8; 1024];
        let writer = Cursor::new(output);

        let mut encoder = Encoder::new(writer, width, height);
        encoder.set_depth(BitDepth::Eight);
        encoder.set_color(ColorType::Grayscale);
        encoder.validate_sequence(true);
        let mut png_writer = encoder.write_header()?;

        let correct_image_size = (width * height) as usize;
        let image = vec![0u8; correct_image_size];
        png_writer.write_image_data(image.as_ref())?;

        assert!(png_writer.write_image_data(image.as_ref()).is_err());
        Ok(())
    }

    #[test]
    fn image_validate_animation() -> Result<()> {
        let width = 10;
        let height = 10;

        let output = vec![0u8; 1024];
        let writer = Cursor::new(output);
        let correct_image_size = (width * height) as usize;
        let image = vec![0u8; correct_image_size];

        let mut encoder = Encoder::new(writer, width, height);
        encoder.set_depth(BitDepth::Eight);
        encoder.set_color(ColorType::Grayscale);
        encoder.set_animated(1, 0)?;
        encoder.validate_sequence(true);
        let mut png_writer = encoder.write_header()?;

        png_writer.write_image_data(image.as_ref())?;

        Ok(())
    }

    #[test]
    fn image_validate_animation2() -> Result<()> {
        let width = 10;
        let height = 10;

        let output = vec![0u8; 1024];
        let writer = Cursor::new(output);
        let correct_image_size = (width * height) as usize;
        let image = vec![0u8; correct_image_size];

        let mut encoder = Encoder::new(writer, width, height);
        encoder.set_depth(BitDepth::Eight);
        encoder.set_color(ColorType::Grayscale);
        encoder.set_animated(2, 0)?;
        encoder.validate_sequence(true);
        let mut png_writer = encoder.write_header()?;

        png_writer.write_image_data(image.as_ref())?;
        png_writer.write_image_data(image.as_ref())?;
        png_writer.finish()?;

        Ok(())
    }

    #[test]
    fn image_validate_animation_sep_def_image() -> Result<()> {
        let width = 10;
        let height = 10;

        let output = vec![0u8; 1024];
        let writer = Cursor::new(output);
        let correct_image_size = (width * height) as usize;
        let image = vec![0u8; correct_image_size];

        let mut encoder = Encoder::new(writer, width, height);
        encoder.set_depth(BitDepth::Eight);
        encoder.set_color(ColorType::Grayscale);
        encoder.set_animated(1, 0)?;
        encoder.set_sep_def_img(true)?;
        encoder.validate_sequence(true);
        let mut png_writer = encoder.write_header()?;

        png_writer.write_image_data(image.as_ref())?;
        png_writer.write_image_data(image.as_ref())?;
        png_writer.finish()?;

        Ok(())
    }

    #[test]
    fn image_validate_missing_image() -> Result<()> {
        let width = 10;
        let height = 10;

        let output = vec![0u8; 1024];
        let writer = Cursor::new(output);

        let mut encoder = Encoder::new(writer, width, height);
        encoder.set_depth(BitDepth::Eight);
        encoder.set_color(ColorType::Grayscale);
        encoder.validate_sequence(true);
        let png_writer = encoder.write_header()?;

        assert!(png_writer.finish().is_err());
        Ok(())
    }

    #[test]
    fn image_validate_missing_animated_frame() -> Result<()> {
        let width = 10;
        let height = 10;

        let output = vec![0u8; 1024];
        let writer = Cursor::new(output);
        let correct_image_size = (width * height) as usize;
        let image = vec![0u8; correct_image_size];

        let mut encoder = Encoder::new(writer, width, height);
        encoder.set_depth(BitDepth::Eight);
        encoder.set_color(ColorType::Grayscale);
        encoder.set_animated(2, 0)?;
        encoder.validate_sequence(true);
        let mut png_writer = encoder.write_header()?;

        png_writer.write_image_data(image.as_ref())?;
        assert!(png_writer.finish().is_err());

        Ok(())
    }

    #[test]
    fn issue_307_stream_validation() -> Result<()> {
        let output = vec![0u8; 1024];
        let mut cursor = Cursor::new(output);

        let encoder = Encoder::new(&mut cursor, 1, 1); // Create a 1-pixel image
        let mut writer = encoder.write_header()?;
        let mut stream = writer.stream_writer()?;

        let written = stream.write(&[1, 2, 3, 4])?;
        assert_eq!(written, 1);
        stream.finish()?;
        drop(writer);

        {
            cursor.set_position(0);
            let mut decoder = Decoder::new(cursor).read_info().expect("A valid image");
            let mut buffer = [0u8; 1];
            decoder.next_frame(&mut buffer[..]).expect("Valid read");
            assert_eq!(buffer, [1]);
        }

        Ok(())
    }

    #[test]
    #[cfg(all(unix, not(target_pointer_width = "32")))]
    fn exper_error_on_huge_chunk() -> Result<()> {
        // Okay, so we want a proper 4 GB chunk but not actually spend the memory for reserving it.
        // Let's rely on overcommit? Otherwise we got the rather dumb option of mmap-ing /dev/zero.
        let empty = vec![0; 1usize << 31];
        let writer = Cursor::new(vec![0u8; 1024]);

        let mut encoder = Encoder::new(writer, 10, 10);
        encoder.set_depth(BitDepth::Eight);
        encoder.set_color(ColorType::Grayscale);
        let mut png_writer = encoder.write_header()?;

        assert!(png_writer.write_chunk(chunk::fdAT, &empty).is_err());
        Ok(())
    }

    #[test]
    #[cfg(all(unix, not(target_pointer_width = "32")))]
    fn exper_error_on_non_u32_chunk() -> Result<()> {
        // Okay, so we want a proper 4 GB chunk but not actually spend the memory for reserving it.
        // Let's rely on overcommit? Otherwise we got the rather dumb option of mmap-ing /dev/zero.
        let empty = vec![0; 1usize << 32];
        let writer = Cursor::new(vec![0u8; 1024]);

        let mut encoder = Encoder::new(writer, 10, 10);
        encoder.set_depth(BitDepth::Eight);
        encoder.set_color(ColorType::Grayscale);
        let mut png_writer = encoder.write_header()?;

        assert!(png_writer.write_chunk(chunk::fdAT, &empty).is_err());
        Ok(())
    }

    #[test]
    fn finish_drops_inner_writer() -> Result<()> {
        struct NoWriter<'flag>(&'flag mut bool);

        impl Write for NoWriter<'_> {
            fn write(&mut self, buf: &[u8]) -> io::Result<usize> {
                Ok(buf.len())
            }
            fn flush(&mut self) -> io::Result<()> {
                Ok(())
            }
        }
        impl Drop for NoWriter<'_> {
            fn drop(&mut self) {
                *self.0 = true;
            }
        }

        let mut flag = false;

        {
            let mut encoder = Encoder::new(NoWriter(&mut flag), 10, 10);
            encoder.set_depth(BitDepth::Eight);
            encoder.set_color(ColorType::Grayscale);

            let mut writer = encoder.write_header()?;
            writer.write_image_data(&vec![0; 100])?;
            writer.finish()?;
        }

        assert!(flag, "PNG finished but writer was not dropped");
        Ok(())
    }

    /// A Writer that only writes a few bytes at a time
    struct RandomChunkWriter<R: Rng, W: Write> {
        rng: R,
        w: W,
    }

    impl<R: Rng, W: Write> Write for RandomChunkWriter<R, W> {
        fn write(&mut self, buf: &[u8]) -> io::Result<usize> {
            // choose a random length to write
            let len = cmp::min(self.rng.gen_range(1..50), buf.len());

            self.w.write(&buf[0..len])
        }

        fn flush(&mut self) -> io::Result<()> {
            self.w.flush()
        }
    }
}

/// Mod to encapsulate the converters depending on the `deflate` crate.
///
/// Since this only contains trait impls, there is no need to make this public, they are simply
/// available when the mod is compiled as well.
impl Compression {
    fn to_options(self) -> flate2::Compression {
        match self {
            Compression::Default => flate2::Compression::default(),
            Compression::Fast => flate2::Compression::fast(),
            Compression::Best => flate2::Compression::best(),
            Compression::Huffman => flate2::Compression::fast(), // TODO
            Compression::Rle => flate2::Compression::fast(),     // TODO
        }
    }
}<|MERGE_RESOLUTION|>--- conflicted
+++ resolved
@@ -670,12 +670,7 @@
         let mut prev = prev.as_slice();
         let mut current = vec![0; in_len];
 
-<<<<<<< HEAD
         let mut zlib = ZlibEncoder::new(Vec::new(), self.info.compression.to_options());
-=======
-        let mut zlib =
-            deflate::write::ZlibEncoder::new(Vec::new(), self.info.compression.to_options());
->>>>>>> 51e580da
         let bpp = self.info.bpp_in_prediction();
         let filter_method = self.options.filter;
         let adaptive_method = self.options.adaptive_filter;
