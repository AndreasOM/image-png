[package]
name = "png"
version = "0.17.5"
license = "MIT OR Apache-2.0"

description = "PNG decoding and encoding library in pure Rust"
categories = ["multimedia::images"]
authors = ["The image-rs Developers"]
repository = "https://github.com/image-rs/image-png.git"

edition = "2018"
include = [
    "/LICENSE-MIT",
    "/LICENSE-APACHE",
    "/README.md",
    "/CHANGES.md",
    "/src/",
    "/examples/",
    "/benches/",
]

[dependencies]
bitflags = "1.0"
crc32fast = "1.2.0"
<<<<<<< HEAD
flate2 = "1.0"
[dependencies.miniz_oxide]
version = "0.4.1"
features = ["no_extern_crate_alloc"]
=======
deflate = "1.0"
miniz_oxide = "0.5.1"
>>>>>>> 51e580da

[dev-dependencies]
criterion = "0.3.1"
getopts = "0.2.14"
term = "0.7"
glob = "0.3"
rand = "0.8.4"

[dev-dependencies.glium]
version = "0.31"
features = ["glutin"]
default-features = false

[features]
unstable = []
benchmarks = []

[[bench]]
path = "benches/decoder.rs"
name = "decoder"
harness = false<|MERGE_RESOLUTION|>--- conflicted
+++ resolved
@@ -22,15 +22,9 @@
 [dependencies]
 bitflags = "1.0"
 crc32fast = "1.2.0"
-<<<<<<< HEAD
 flate2 = "1.0"
 [dependencies.miniz_oxide]
-version = "0.4.1"
-features = ["no_extern_crate_alloc"]
-=======
-deflate = "1.0"
-miniz_oxide = "0.5.1"
->>>>>>> 51e580da
+version = "0.5.1"
 
 [dev-dependencies]
 criterion = "0.3.1"
